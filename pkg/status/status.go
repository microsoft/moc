// Copyright (c) Microsoft Corporation
// Licensed under the Apache v2.0 license.
package status

import (
	"fmt"
	"strconv"
	"time"

	proto "github.com/golang/protobuf/proto"
	"github.com/microsoft/moc/pkg/errors"
	common "github.com/microsoft/moc/rpc/common"
)

// InitStatus
func InitStatus() *common.Status {
	return &common.Status{
		Health:             &common.Health{},
		ProvisioningStatus: &common.ProvisionStatus{},
		LastError:          &common.Error{},
		Version:            GenerateVersion(),
		DownloadStatus:     &common.DownloadStatus{},
		ValidationStatus:   &common.ValidationStatus{},
		PlacementStatus:    &common.PlacementStatus{},
	}
}

// SetError
func SetError(s *common.Status, err error) {
	s.LastError = errors.ErrorToProto(err)
}

// SetHealth
func SetHealth(s *common.Status, hState common.HealthState, err ...error) {
	s.Health.PreviousState = s.Health.CurrentState
	s.Health.CurrentState = hState
	if len(err) > 0 {
		SetError(s, err[0])
	}
}

func IsHealthStateMissing(s *common.Status) bool {
	if s == nil {
		return false
	}

	if s.GetHealth() == nil {
		return false
	}

	hstatus := s.GetHealth().GetCurrentState()
	return (hstatus == common.HealthState_MISSING)
}

func IsHealthStateCritical(s *common.Status) bool {
	if s == nil {
		return false
	}

	if s.GetHealth() == nil {
		return false
	}

	hstatus := s.GetHealth().GetCurrentState()
	return (hstatus == common.HealthState_CRITICAL)
}

func IsDeleted(s *common.Status) bool {
	return (IsProvisionStatus(s, common.ProvisionState_DELETED) ||
		IsProvisionStatus(s, common.ProvisionState_DEPROVISIONED))
}

func IsProvisionStatus(s *common.Status, pState common.ProvisionState) bool {
	return s.ProvisioningStatus.CurrentState == pState
}

// SetProvisionStatus
func SetProvisionStatus(s *common.Status, pState common.ProvisionState, err ...error) {
	s.ProvisioningStatus.PreviousState = s.ProvisioningStatus.CurrentState
	s.ProvisioningStatus.CurrentState = pState
	if len(err) > 0 {
		SetError(s, err[0])
	}
}

// GenerateVersion
func GenerateVersion() *common.Version {
	return &common.Version{
		Number: strconv.FormatInt(time.Now().UnixNano(), 10),
	}
}

// GetProvisioningState string
func GetProvisioningState(status *common.ProvisionStatus) *string {
	stateString := status.GetCurrentState().String()
	return &stateString
}

// SetDownloadStatus
func SetDownloadStatus(s *common.Status, dProgressPercentage, dDownloadSizeInBytes, dFileSizeInBytes int64, err ...error) {
	s.DownloadStatus.ProgressPercentage = dProgressPercentage
	s.DownloadStatus.DownloadSizeInBytes = dDownloadSizeInBytes
	s.DownloadStatus.FileSizeInBytes = dFileSizeInBytes
	if len(err) > 0 {
		SetError(s, err[0])
	}
}

func SetValidationStatus(s *common.Status, validationState []*common.ValidationState) {
	s.ValidationStatus = new(common.ValidationStatus)
	s.ValidationStatus.ValidationState = validationState
}

func GetValidationStatus(s *common.Status) []*common.ValidationState {
	validationStatus := s.GetValidationStatus()
	if validationStatus != nil {
		return validationStatus.GetValidationState()
	}
	return nil
}

func SetPlacementStatus(s *common.Status, placementState *common.PlacementStatus) {
	s.PlacementStatus = new(common.PlacementStatus)
	s.PlacementStatus.Status = placementState.GetStatus()
	s.PlacementStatus.Message = placementState.GetMessage()
}

func GetPlacementStatus(s *common.Status) common.PlacementStatusType {
	return s.GetPlacementStatus().GetStatus()
}

// GetStatuses - converts status to map
func GetStatuses(status *common.Status) map[string]*string {
	statuses := map[string]*string{}

<<<<<<< HEAD
	provisionStatus := status.GetProvisioningStatus()
	if provisionStatus != nil {
		provisionStatusStr := provisionStatus.String()
		statuses["ProvisionState"] = &provisionStatusStr
	}

	healthStatus := status.GetHealth()
	if healthStatus != nil {
		healthStatusStr := healthStatus.String()
		statuses["HealthState"] = &healthStatusStr
	}

	errorStatus := status.GetLastError()
	if errorStatus != nil {
		errorStatusStr := errorStatus.String()
		statuses["Error"] = &errorStatusStr
	}

	version := status.GetVersion()
	if version != nil {
		statuses["Version"] = &version.Number
	}

	downloadStatus := status.GetDownloadStatus()
	if downloadStatus != nil {
		downloadStatusStr := downloadStatus.String()
		statuses["DownloadStatus"] = &downloadStatusStr
=======
	// Provision and Health State require custom parsing as they are enums.
	// Otherwise enum 0 (UNKNOWN / NOT_KNOWN) will be an empty string.
	pstate := parseProvisioning(status.GetProvisioningStatus())
	statuses["ProvisionState"] = &pstate
	hstate := parseHealth(status.GetHealth())
	statuses["HealthState"] = &hstate

	estate := status.GetLastError().String()
	statuses["Error"] = &estate
	version := status.GetVersion().Number
	statuses["Version"] = &version
	dstate := status.GetDownloadStatus().String()
	statuses["DownloadStatus"] = &dstate
	placementStatus := status.GetPlacementStatus().String()
	if placementStatus != "" {
		statuses["PlacementStatus"] = &placementStatus
>>>>>>> 2876550a
	}

	return statuses
}

// GetFromStatuses - parses the map to status
func GetFromStatuses(statuses map[string]*string) (status *common.Status) {
	status = &common.Status{}
	if val, ok := statuses["ProvisionState"]; ok {
		ps := new(common.ProvisionStatus)
		proto.UnmarshalText(*val, ps)
		status.ProvisioningStatus = ps
	}
	if val, ok := statuses["HealthState"]; ok {
		ps := new(common.Health)
		proto.UnmarshalText(*val, ps)
		status.Health = ps
	}
	if val, ok := statuses["Error"]; ok {
		ps := new(common.Error)
		proto.UnmarshalText(*val, ps)
		status.LastError = ps
	}
	if val, ok := statuses["DownloadStatus"]; ok {
		ps := new(common.DownloadStatus)
		proto.UnmarshalText(*val, ps)
		status.DownloadStatus = ps
	}
	if val, ok := statuses["PlacementStatus"]; ok {
		ps := new(common.PlacementStatus)
		proto.UnmarshalText(*val, ps)
		status.PlacementStatus = ps
	}

	return
}

// HealthState requires custom parsing as it is a proto enum. Otherwise enum 0 (NOT_KNOWN) will be an empty string.
func parseHealth(hstate *common.Health) string {
	if hstate == nil {
		return fmt.Sprintf("currentState:%s", common.HealthState_NOTKNOWN)
	}

	prevHealth, ok := common.HealthState_name[int32(hstate.GetPreviousState())]
	if !ok {
		prevHealth = common.HealthState_NOTKNOWN.String()
	}
	currHealth, ok := common.HealthState_name[int32(hstate.GetCurrentState())]
	if !ok {
		currHealth = common.HealthState_NOTKNOWN.String()
	}

	return fmt.Sprintf("currentState:%s previousState:%s", currHealth, prevHealth)
}

// ProvisionState requires custom parsing as it is a proto enum. Otherwise enum 0 (UNKNOWN) will be an empty string.
func parseProvisioning(pstate *common.ProvisionStatus) string {
	if pstate == nil {
		return fmt.Sprintf("currentState:%s", common.ProvisionState_UNKNOWN)
	}

	prevProv, ok := common.ProvisionState_name[int32(pstate.GetPreviousState())]
	if !ok {
		prevProv = common.ProvisionState_UNKNOWN.String()
	}
	currProv, ok := common.ProvisionState_name[int32(pstate.GetCurrentState())]
	if !ok {
		currProv = common.ProvisionState_UNKNOWN.String()
	}

	return fmt.Sprintf("currentState:%s previousState:%s", currProv, prevProv)
}<|MERGE_RESOLUTION|>--- conflicted
+++ resolved
@@ -133,35 +133,6 @@
 func GetStatuses(status *common.Status) map[string]*string {
 	statuses := map[string]*string{}
 
-<<<<<<< HEAD
-	provisionStatus := status.GetProvisioningStatus()
-	if provisionStatus != nil {
-		provisionStatusStr := provisionStatus.String()
-		statuses["ProvisionState"] = &provisionStatusStr
-	}
-
-	healthStatus := status.GetHealth()
-	if healthStatus != nil {
-		healthStatusStr := healthStatus.String()
-		statuses["HealthState"] = &healthStatusStr
-	}
-
-	errorStatus := status.GetLastError()
-	if errorStatus != nil {
-		errorStatusStr := errorStatus.String()
-		statuses["Error"] = &errorStatusStr
-	}
-
-	version := status.GetVersion()
-	if version != nil {
-		statuses["Version"] = &version.Number
-	}
-
-	downloadStatus := status.GetDownloadStatus()
-	if downloadStatus != nil {
-		downloadStatusStr := downloadStatus.String()
-		statuses["DownloadStatus"] = &downloadStatusStr
-=======
 	// Provision and Health State require custom parsing as they are enums.
 	// Otherwise enum 0 (UNKNOWN / NOT_KNOWN) will be an empty string.
 	pstate := parseProvisioning(status.GetProvisioningStatus())
@@ -169,16 +140,27 @@
 	hstate := parseHealth(status.GetHealth())
 	statuses["HealthState"] = &hstate
 
-	estate := status.GetLastError().String()
-	statuses["Error"] = &estate
-	version := status.GetVersion().Number
-	statuses["Version"] = &version
-	dstate := status.GetDownloadStatus().String()
-	statuses["DownloadStatus"] = &dstate
-	placementStatus := status.GetPlacementStatus().String()
-	if placementStatus != "" {
-		statuses["PlacementStatus"] = &placementStatus
->>>>>>> 2876550a
+	errorStatus := status.GetLastError()
+	if errorStatus != nil {
+		errorStatusStr := errorStatus.String()
+		statuses["Error"] = &errorStatusStr
+	}
+
+	version := status.GetVersion()
+	if version != nil {
+		statuses["Version"] = &version.Number
+	}
+
+	downloadStatus := status.GetDownloadStatus()
+	if downloadStatus != nil {
+		downloadStatusStr := downloadStatus.String()
+		statuses["DownloadStatus"] = &downloadStatusStr
+	}
+
+	placementStatus := status.GetPlacementStatus()
+	if placementStatus != nil {
+		placementStatusStr := placementStatus.String()
+		statuses["PlacementStatus"] = &placementStatusStr
 	}
 
 	return statuses
