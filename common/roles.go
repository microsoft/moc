--- conflicted
+++ resolved
@@ -71,13 +71,8 @@
 	SecretContributorRoleName = "SecretContributor"
 	// AvailabilitySet Contributor Role - has permissions to run any operations on AvailabilitySets
 	AvailabilitySetContributorRoleName = "AvailabilitySetContributor"
-<<<<<<< HEAD
-	// AvailabilityZone Contributor Role - has permissions to run any operations on AvailabilityZones
-	AvailabilityZoneContributorRoleName = "AvailabilityZoneContributor"
-=======
 	// Zone Contributor Role - has permissions to run any operations on Zones
 	ZoneContributorRoleName = "ZoneContributor"
->>>>>>> bd0d85da
 	// Location Reader role - has permissions to run read operations on locations
 	LocationReaderRoleName = "LocationReader"
 	// Group Reader Role - has permissions to run read operations on the group resource
@@ -140,11 +135,6 @@
 	AvailabilitySetReaderRoleName = "AvailabilitySetReader"
 	// Certificate Signer Role - has permissions to run sign and renew operations on Certificates
 	CertSignerRoleName = "CertificateSigner"
-<<<<<<< HEAD
-	// AvailabilityZone Reader Role - has permissions to run read operations on AvailabilityZones
-	AvailabilityZoneReaderRoleName = "AvailabilityZoneReader"
-=======
 	// Zone Reader Role - has permissions to run read operations on Zones
 	ZoneReaderRoleName = "ZoneReader"
->>>>>>> bd0d85da
 )