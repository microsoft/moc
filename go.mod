--- conflicted
+++ resolved
@@ -1,6 +1,8 @@
 module github.com/microsoft/moc
 
-go 1.16
+go 1.21
+
+toolchain go1.22.2
 
 require (
 	github.com/golang-jwt/jwt v3.2.2+incompatible
@@ -15,13 +17,8 @@
 )
 
 require (
-<<<<<<< HEAD
-	golang.org/x/net v0.27.0 // indirect
-	google.golang.org/genproto/googleapis/rpc v0.0.0-20240723171418-e6d459c13d2a // indirect
-=======
 	golang.org/x/net v0.28.0 // indirect
 	google.golang.org/genproto/googleapis/rpc v0.0.0-20240820151423-278611b39280 // indirect
->>>>>>> 9fbdaff2
 )
 
 replace (
