module github.com/microsoft/moc

go 1.22

require (
	github.com/golang-jwt/jwt v3.2.2+incompatible
	github.com/golang/mock v1.6.0
	github.com/golang/protobuf v1.5.4
	github.com/hectane/go-acl v0.0.0-20230122075934-ca0b05cb1adb
	github.com/jmespath/go-jmespath v0.4.0
	github.com/pkg/errors v0.9.1
	github.com/stretchr/testify v1.8.3
	go.uber.org/multierr v1.11.0
	google.golang.org/grpc v1.59.0
	gopkg.in/yaml.v3 v3.0.1
)

require (
	github.com/davecgh/go-spew v1.1.1 // indirect
	github.com/pmezard/go-difflib v1.0.0 // indirect
<<<<<<< HEAD
	golang.org/x/net v0.32.0 // indirect
	golang.org/x/sys v0.28.0 // indirect
	golang.org/x/text v0.21.0 // indirect
	google.golang.org/genproto/googleapis/rpc v0.0.0-20241202173237-19429a94021a // indirect
=======
	golang.org/x/net v0.31.0 // indirect
	golang.org/x/sys v0.27.0 // indirect
	golang.org/x/text v0.20.0 // indirect
	google.golang.org/genproto/googleapis/rpc v0.0.0-20241113202542-65e8d215514f // indirect
>>>>>>> aae73d4a
	google.golang.org/protobuf v1.35.2 // indirect
)

replace (
	github.com/golang/mock => github.com/golang/mock v1.6.0
	github.com/stretchr/testify => github.com/stretchr/testify v1.8.3
	go.opentelemetry.io/proto/otlp => go.opentelemetry.io/proto/otlp v0.19.0
	golang.org/x/crypto => golang.org/x/crypto v0.17.0
	golang.org/x/image => golang.org/x/image v0.10.0
	golang.org/x/sys => golang.org/x/sys v0.0.0-20220823224334-20c2bfdbfe24
	google.golang.org/grpc => google.golang.org/grpc v1.59.0
	gopkg.in/yaml.v2 => gopkg.in/yaml.v2 v2.2.8
)

// Brought in by google.golang.org/grpc bump to 1.56.3, but uses CC-BY-SA-3.0 copyleft license
exclude github.com/ajstarks/deck/generate v0.0.0-20210309230005-c3f852c02e19<|MERGE_RESOLUTION|>--- conflicted
+++ resolved
@@ -18,17 +18,10 @@
 require (
 	github.com/davecgh/go-spew v1.1.1 // indirect
 	github.com/pmezard/go-difflib v1.0.0 // indirect
-<<<<<<< HEAD
-	golang.org/x/net v0.32.0 // indirect
-	golang.org/x/sys v0.28.0 // indirect
-	golang.org/x/text v0.21.0 // indirect
-	google.golang.org/genproto/googleapis/rpc v0.0.0-20241202173237-19429a94021a // indirect
-=======
 	golang.org/x/net v0.31.0 // indirect
 	golang.org/x/sys v0.27.0 // indirect
 	golang.org/x/text v0.20.0 // indirect
 	google.golang.org/genproto/googleapis/rpc v0.0.0-20241113202542-65e8d215514f // indirect
->>>>>>> aae73d4a
 	google.golang.org/protobuf v1.35.2 // indirect
 )
 
