module github.com/microsoft/moc

go 1.16

require (
	github.com/golang-jwt/jwt v3.2.2+incompatible
	github.com/golang/mock v1.6.0
	github.com/golang/protobuf v1.5.3
	github.com/hectane/go-acl v0.0.0-20230122075934-ca0b05cb1adb
	github.com/jmespath/go-jmespath v0.4.0
	github.com/pkg/errors v0.9.1
	github.com/stretchr/testify v1.8.3
	google.golang.org/grpc v1.59.0
	gopkg.in/yaml.v3 v3.0.1
)

require (
	golang.org/x/net v0.21.0 // indirect
<<<<<<< HEAD
	google.golang.org/protobuf v1.32.0 // indirect
=======
	google.golang.org/genproto/googleapis/rpc v0.0.0-20240304161311-37d4d3c04a78 // indirect
>>>>>>> 727a2b6d
)

replace (
	github.com/golang/mock => github.com/golang/mock v1.6.0
	github.com/stretchr/testify => github.com/stretchr/testify v1.8.3
	go.opentelemetry.io/proto/otlp => go.opentelemetry.io/proto/otlp v0.19.0
	golang.org/x/crypto => golang.org/x/crypto v0.17.0
	golang.org/x/image => golang.org/x/image v0.10.0
	golang.org/x/sys => golang.org/x/sys v0.0.0-20220823224334-20c2bfdbfe24
	google.golang.org/grpc => google.golang.org/grpc v1.59.0
	gopkg.in/yaml.v2 => gopkg.in/yaml.v2 v2.2.8
)

// Brought in by google.golang.org/grpc bump to 1.56.3, but uses CC-BY-SA-3.0 copyleft license
exclude github.com/ajstarks/deck/generate v0.0.0-20210309230005-c3f852c02e19<|MERGE_RESOLUTION|>--- conflicted
+++ resolved
@@ -15,12 +15,8 @@
 )
 
 require (
-	golang.org/x/net v0.21.0 // indirect
-<<<<<<< HEAD
-	google.golang.org/protobuf v1.32.0 // indirect
-=======
-	google.golang.org/genproto/googleapis/rpc v0.0.0-20240304161311-37d4d3c04a78 // indirect
->>>>>>> 727a2b6d
+	golang.org/x/net v0.22.0 // indirect
+	google.golang.org/genproto/googleapis/rpc v0.0.0-20240304212257-790db918fca8 // indirect
 )
 
 replace (
