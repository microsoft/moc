--- conflicted
+++ resolved
@@ -1,12 +1,6 @@
 module github.com/microsoft/moc
 
-<<<<<<< HEAD
-go 1.21
-
-toolchain go1.22.7
-=======
 go 1.22
->>>>>>> e42e266d
 
 require (
 	github.com/golang-jwt/jwt v3.2.2+incompatible
@@ -23,25 +17,12 @@
 
 require (
 	github.com/davecgh/go-spew v1.1.1 // indirect
-<<<<<<< HEAD
-	github.com/google/go-cmp v0.6.0 // indirect
-	github.com/kr/pretty v0.3.0 // indirect
-	github.com/pmezard/go-difflib v1.0.0 // indirect
-	github.com/rogpeppe/go-internal v1.9.0 // indirect
-	golang.org/x/net v0.30.0 // indirect
-	golang.org/x/sys v0.26.0 // indirect
-	golang.org/x/text v0.19.0 // indirect
-	google.golang.org/genproto/googleapis/rpc v0.0.0-20241021214115-324edc3d5d38 // indirect
-	google.golang.org/protobuf v1.35.1 // indirect
-	gopkg.in/check.v1 v1.0.0-20201130134442-10cb98267c6c // indirect
-=======
 	github.com/pmezard/go-difflib v1.0.0 // indirect
 	golang.org/x/net v0.31.0 // indirect
 	golang.org/x/sys v0.27.0 // indirect
 	golang.org/x/text v0.20.0 // indirect
 	google.golang.org/genproto/googleapis/rpc v0.0.0-20241113202542-65e8d215514f // indirect
 	google.golang.org/protobuf v1.35.2 // indirect
->>>>>>> e42e266d
 )
 
 replace (
