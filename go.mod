module github.com/microsoft/moc

go 1.24.0

toolchain go1.24.7

require (
	github.com/go-logr/logr v1.4.3
	github.com/golang-jwt/jwt/v4 v4.5.2
	github.com/golang/mock v1.6.0
	github.com/golang/protobuf v1.5.4
	github.com/hectane/go-acl v0.0.0-20230122075934-ca0b05cb1adb
	github.com/jmespath/go-jmespath v0.4.0
	github.com/pkg/errors v0.9.1
	github.com/stretchr/testify v1.8.3
	go.uber.org/multierr v1.11.0
<<<<<<< HEAD
	google.golang.org/grpc v1.59.0
=======
	google.golang.org/grpc v1.76.0
>>>>>>> e1800442
	gopkg.in/yaml.v3 v3.0.1
)

require (
	github.com/davecgh/go-spew v1.1.1 // indirect
	github.com/pmezard/go-difflib v1.0.0 // indirect
	golang.org/x/net v0.42.0 // indirect
	golang.org/x/sys v0.34.0 // indirect
	golang.org/x/text v0.30.0 // indirect
	google.golang.org/genproto/googleapis/rpc v0.0.0-20251022142026-3a174f9686a8 // indirect
	google.golang.org/protobuf v1.36.10 // indirect
)

replace (
	github.com/golang/mock => github.com/golang/mock v1.6.0
	github.com/stretchr/testify => github.com/stretchr/testify v1.8.3
	go.opentelemetry.io/proto/otlp => go.opentelemetry.io/proto/otlp v0.19.0
	golang.org/x/crypto => golang.org/x/crypto v0.37.0
	golang.org/x/image => golang.org/x/image v0.10.0
	golang.org/x/net => golang.org/x/net v0.17.0
	golang.org/x/sys => golang.org/x/sys v0.0.0-20220823224334-20c2bfdbfe24
	gopkg.in/yaml.v2 => gopkg.in/yaml.v2 v2.2.8
)

// Brought in by google.golang.org/grpc bump to 1.56.3, but uses CC-BY-SA-3.0 copyleft license
exclude github.com/ajstarks/deck/generate v0.0.0-20210309230005-c3f852c02e19<|MERGE_RESOLUTION|>--- conflicted
+++ resolved
@@ -14,11 +14,7 @@
 	github.com/pkg/errors v0.9.1
 	github.com/stretchr/testify v1.8.3
 	go.uber.org/multierr v1.11.0
-<<<<<<< HEAD
-	google.golang.org/grpc v1.59.0
-=======
 	google.golang.org/grpc v1.76.0
->>>>>>> e1800442
 	gopkg.in/yaml.v3 v3.0.1
 )
 
