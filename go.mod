--- conflicted
+++ resolved
@@ -1,11 +1,6 @@
 module github.com/microsoft/moc
 
 go 1.23.0
-<<<<<<< HEAD
-
-toolchain go1.24.0
-=======
->>>>>>> 8871f16c
 
 require (
 	github.com/golang-jwt/jwt v3.2.2+incompatible
