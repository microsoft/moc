module github.com/microsoft/moc

go 1.22

require (
	github.com/golang-jwt/jwt v3.2.2+incompatible
	github.com/golang/mock v1.6.0
	github.com/golang/protobuf v1.5.4
	github.com/hectane/go-acl v0.0.0-20230122075934-ca0b05cb1adb
	github.com/jmespath/go-jmespath v0.4.0
	github.com/pkg/errors v0.9.1
	github.com/stretchr/testify v1.8.3
	google.golang.org/grpc v1.59.0
	gopkg.in/yaml.v3 v3.0.1
)

require (
	github.com/davecgh/go-spew v1.1.1 // indirect
	github.com/pmezard/go-difflib v1.0.0 // indirect
<<<<<<< HEAD
	golang.org/x/net v0.30.0 // indirect
	golang.org/x/sys v0.26.0 // indirect
	golang.org/x/text v0.19.0 // indirect
=======
	golang.org/x/net v0.29.0 // indirect
	golang.org/x/sys v0.25.0 // indirect
	golang.org/x/text v0.18.0 // indirect
>>>>>>> 826b8f47
	google.golang.org/genproto/googleapis/rpc v0.0.0-20240930140551-af27646dc61f // indirect
	google.golang.org/protobuf v1.34.2 // indirect
)

replace (
	github.com/golang/mock => github.com/golang/mock v1.6.0
	github.com/stretchr/testify => github.com/stretchr/testify v1.8.3
	go.opentelemetry.io/proto/otlp => go.opentelemetry.io/proto/otlp v0.19.0
	golang.org/x/crypto => golang.org/x/crypto v0.17.0
	golang.org/x/image => golang.org/x/image v0.10.0
	golang.org/x/sys => golang.org/x/sys v0.0.0-20220823224334-20c2bfdbfe24
	google.golang.org/grpc => google.golang.org/grpc v1.59.0
	gopkg.in/yaml.v2 => gopkg.in/yaml.v2 v2.2.8
)

// Brought in by google.golang.org/grpc bump to 1.56.3, but uses CC-BY-SA-3.0 copyleft license
exclude github.com/ajstarks/deck/generate v0.0.0-20210309230005-c3f852c02e19<|MERGE_RESOLUTION|>--- conflicted
+++ resolved
@@ -17,17 +17,11 @@
 require (
 	github.com/davecgh/go-spew v1.1.1 // indirect
 	github.com/pmezard/go-difflib v1.0.0 // indirect
-<<<<<<< HEAD
 	golang.org/x/net v0.30.0 // indirect
 	golang.org/x/sys v0.26.0 // indirect
 	golang.org/x/text v0.19.0 // indirect
-=======
-	golang.org/x/net v0.29.0 // indirect
-	golang.org/x/sys v0.25.0 // indirect
-	golang.org/x/text v0.18.0 // indirect
->>>>>>> 826b8f47
-	google.golang.org/genproto/googleapis/rpc v0.0.0-20240930140551-af27646dc61f // indirect
-	google.golang.org/protobuf v1.34.2 // indirect
+	google.golang.org/genproto/googleapis/rpc v0.0.0-20241007155032-5fefd90f89a9 // indirect
+	google.golang.org/protobuf v1.35.1 // indirect
 )
 
 replace (
