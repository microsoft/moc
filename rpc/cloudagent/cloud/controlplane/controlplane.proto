--- conflicted
+++ resolved
@@ -38,19 +38,18 @@
 	string fqdn = 4;
 	// port is the port that this ControlPlane will use as part of the leadership election
 	int32 port = 5;
-<<<<<<< HEAD
-	uint32 etcdClientPort = 6;
-	uint32 etcdPeerPort = 7;
-	string etcdCaCertificate = 8;
-	string etcdCaKey = 9;  
-	Status status = 10;
-	ControlPlaneState state = 11;
-=======
 	// status is a standard entity status
 	Status status = 6;
 	// state stores the last known election status of this ControlPlane
 	ControlPlaneState state = 7;
->>>>>>> 1fd48faf
+	// etcd client port to listen on
+	uint32 etcdClientPort = 8;
+	// etcd peer port to listen on
+	uint32 etcdPeerPort = 9;
+	// etcd ca certificate that works as RoT for client and peer connections
+	string etcdCaCertificate = 10;
+	// etcd ca key associated with the ca certificate
+	string etcdCaKey = 11;  
 }
 
 service ControlPlaneAgent {
