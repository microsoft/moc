--- conflicted
+++ resolved
@@ -33,11 +33,8 @@
 	IPAllocationMethod allocation = 6;
 	string gateway = 7 [(sensitive) = true];
 	repeated InboundNatRule inboundNatRules = 8;
-<<<<<<< HEAD
-	string networksecuritygroup = 9;
-=======
 	Tags tags = 9;
->>>>>>> 797438d2
+	string networksecuritygroup = 10;
 }
 
 message NetworkInterface {
