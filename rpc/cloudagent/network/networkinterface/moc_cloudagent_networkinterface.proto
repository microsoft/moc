--- conflicted
+++ resolved
@@ -50,11 +50,8 @@
 	NetworkType networkType = 10;
 	NetworkSecurityGroupReference networkSecurityGroupRef = 12;
 	SubnetReference subnet = 13;
-<<<<<<< HEAD
-	repeated BackendAddressPoolReference loadBalancerAddressPoolsRef = 14;
-=======
-	PublicIPAddressReference publicIPAddressRef = 14; 
->>>>>>> d74c5b4e
+	PublicIPAddressReference publicIPAddressRef = 14;
+	repeated BackendAddressPoolReference loadBalancerAddressPoolsRef = 15;
 }
 
 message NetworkInterface {
