--- conflicted
+++ resolved
@@ -39,11 +39,8 @@
 	string gateway = 7 [(sensitive) = true];
 	repeated InboundNatRule inboundNatRules = 8;
 	Tags tags = 9;
-<<<<<<< HEAD
-	string networksecuritygroup = 10;
-=======
 	NetworkType networkType = 10;
->>>>>>> 908ce12a
+	string networksecuritygroup = 11;
 }
 
 message NetworkInterface {
