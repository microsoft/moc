--- conflicted
+++ resolved
@@ -29,24 +29,12 @@
 message Host {
 	string name = 1;
 	string id = 2;
-<<<<<<< HEAD
-	string fqdn = 3; 
-	Status status = 4;
-	string certificate = 5 [(sensitive) = true];
-	string rootCACertificate = 6 [(sensitive) = true];
-	string intermediateCACertificate = 7 [(sensitive) = true];
-	int32 port = 8;
-	int32 authorizerPort = 9;
-	HostState runningState = 10;
-	Tags tags = 11;
-=======
 	Status status = 3;
 	string certificate = 4 [(sensitive) = true];
 	int32  port = 5;
 	int32  authorizerPort = 6;
 	HostState runningState = 7;
 	Tags tags = 8;
->>>>>>> 50bd449a
 }
 
 service MocHostAgent {
