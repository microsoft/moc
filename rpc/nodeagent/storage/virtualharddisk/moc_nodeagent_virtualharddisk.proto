--- conflicted
+++ resolved
@@ -74,11 +74,8 @@
 	Entity entity = 18;
 	Tags tags = 19;
 	ImageSource sourceType = 20;
-<<<<<<< HEAD
 	HyperVGeneration hyperVGeneration = 21; 
-=======
 	CloudInitDataSource cloudInitDataSource = 22;
->>>>>>> 03bfeca9
 }
 
 service VirtualHardDiskAgent {
