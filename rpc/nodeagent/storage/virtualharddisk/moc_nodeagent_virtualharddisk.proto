// Copyright (c) Microsoft Corporation.
// Licensed under the Apache v2.0 license.

syntax = "proto3";
option go_package = "github.com/microsoft/moc/rpc/nodeagent/storage";
package moc.nodeagent.storage;

import "google/protobuf/wrappers.proto";
import "moc_common_common.proto";
import "moc_common_notification.proto";
import "google/protobuf/empty.proto";
import "moc_common_storageinfo.proto";

enum VirtualHardDiskType {
	OS_VIRTUALHARDDISK = 0;
	DATADISK_VIRTUALHARDDISK = 1;
}

message VirtualHardDiskRequest {
	repeated VirtualHardDisk VirtualHardDiskSystems = 1;
	Operation OperationType = 2;
}

message VirtualHardDiskResponse {
	repeated VirtualHardDisk VirtualHardDiskSystems = 1;
	google.protobuf.BoolValue Result = 2;
	string  Error = 3;
}

message VirtualHardDiskOperationRequest {
	repeated VirtualHardDisk VirtualHardDisks = 1;
	VirtualHardDiskOperation OperationType = 2;
}

message VirtualHardDiskOperationResponse {
	repeated VirtualHardDisk VirtualHardDisks = 1;
	google.protobuf.BoolValue Result = 2;
	string  Error = 3;
}

message SFSImageProperties {
	string catalogName = 1;
	string audience = 2;
	string version = 3;
	string releaseName = 4;
	uint32 parts = 5;
	string destinationDir = 6;
}

message LocalImageProperties {
	string path = 1 [(sensitive) = true];
}

message CloneImageProperties {
	string cloneSource = 1;
}

message HttpImageProperties {
	string httpURL = 1;
}

message AzureGalleryImageProperties {
	string sasURI = 1 [(sensitive) = true];
	string version = 2;
}

message VirtualHardDisk {
	string name = 1;
	string id = 2;
	string source = 3 [(sensitive) = true];
	string path = 4 [(sensitive) = true];
	// Storage container name to hold this vhd
	string containerName = 5;
	Status status = 6;
	int64 size = 7;
	bool dynamic = 8;
	int32 blocksizebytes = 9;
	int32 logicalsectorbytes = 10;
	int32 physicalsectorbytes = 11;
	int64 controllernumber  = 12;
	int64 controllerlocation = 13;
	int64 disknumber = 14;
	string virtualmachineName = 15;
	string scsipath = 16;
	VirtualHardDiskType virtualharddisktype = 17;
	Entity entity = 18;
	Tags tags = 19;
	ImageSource sourceType = 20;
	HyperVGeneration hyperVGeneration = 21; 
	CloudInitDataSource cloudInitDataSource = 22;
	DiskFileFormat diskFileFormat = 23;
	string TargetUrl = 24 [(sensitive) = true];
}

message DiskNotificationRequest {
	string resourceType = 1;
}

service VirtualHardDiskAgent {
	rpc Invoke(VirtualHardDiskRequest) returns (VirtualHardDiskResponse) {}
<<<<<<< HEAD
	rpc Operate(VirtualHardDiskOperationRequest) returns (VirtualHardDiskOperationResponse) {}
	rpc CheckNotification(google.protobuf.Empty) returns (NotificationResponse) {}
=======
	rpc CheckNotification(DiskNotificationRequest) returns (NotificationResponse) {}
>>>>>>> fa086c82
}<|MERGE_RESOLUTION|>--- conflicted
+++ resolved
@@ -89,7 +89,6 @@
 	HyperVGeneration hyperVGeneration = 21; 
 	CloudInitDataSource cloudInitDataSource = 22;
 	DiskFileFormat diskFileFormat = 23;
-	string TargetUrl = 24 [(sensitive) = true];
 }
 
 message DiskNotificationRequest {
@@ -98,10 +97,5 @@
 
 service VirtualHardDiskAgent {
 	rpc Invoke(VirtualHardDiskRequest) returns (VirtualHardDiskResponse) {}
-<<<<<<< HEAD
-	rpc Operate(VirtualHardDiskOperationRequest) returns (VirtualHardDiskOperationResponse) {}
-	rpc CheckNotification(google.protobuf.Empty) returns (NotificationResponse) {}
-=======
 	rpc CheckNotification(DiskNotificationRequest) returns (NotificationResponse) {}
->>>>>>> fa086c82
 }