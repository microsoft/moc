// Copyright (c) Microsoft Corporation.
// Licensed under the Apache v2.0 license.

syntax = "proto3";
option go_package = "github.com/microsoft/moc/rpc/common";

package moc;
import "google/protobuf/descriptor.proto";

enum Operation {
	GET = 0;
	POST = 1;
	DELETE = 2;
	UPDATE = 3;
}

enum ProvisionState {
	UNKNOWN = 0;
	CREATING = 1;
	CREATED = 2;
	CREATE_FAILED = 3;
	DELETING = 4;
	DELETE_FAILED = 5;
	DELETED = 6;
	UPDATING = 7;
	UPDATE_FAILED = 8;
	UPDATED = 9;
	PROVISIONING = 10;
	PROVISIONED = 11;
	PROVISION_FAILED = 12;
	DEPROVISIONING = 13;
	DEPROVISIONED = 14;
	DEPROVISION_FAILED = 15;
	DELETE_PENDING = 16;
}

enum HighAvailabilityState {
	UNKNOWN_HA_STATE = 0;
	STABLE = 1;
	PENDING = 2;
}

enum HealthState {
	NOTKNOWN = 0;
	OK = 1;
	WARNING = 2;
	CRITICAL = 3;
	// The entity went missing from the platform
	MISSING = 4;
	DEGRADED = 5;
	// The entity went missing from the agent
	NOTFOUND = 6;
}

message Error {
	string Message = 1;
	int32 Code = 2;
	string Parameters = 3;
}

message ProvisionStatus {
	ProvisionState currentState = 1;
	ProvisionState previousState = 2;
}

message DownloadStatus {
	int64 progressPercentage = 1;
	int64 downloadSizeInBytes = 2;
<<<<<<< HEAD
	int64 fileSizeInBytes = 3;
=======
>>>>>>> 96baf235
}

message Health {
	HealthState currentState = 1;
	HealthState previousState = 2;
}

message Version {
	string number = 1;
}

message Status {
	Health health = 1;
	ProvisionStatus provisioningStatus = 2;
	Error lastError = 3;
	Version version = 4;
	DownloadStatus downloadStatus = 5;
}

message Entity {
	bool IsPlaceholder = 1; // On a multi-node system, the entity (such as a VM) is created on a node where 
							// IsPlacehoder is false. On all the other nodes, IsPlaceholder is set to true.
							// When an entity moves among these nodes (such as when a VM migrates), the 
							// IsPlacehoder property is updated accordingly on all the nodes.
							// IsPlacehoder therefore defines where the entity (VM) is *not* located.
							// This property is the exact inverse of the node agent's SystemOwned property.
}

message Tag {
	string key = 1;
	string value = 2;
}

message Tags {
	repeated Tag tags = 1;
}

enum ClientType {
	CONTROLPLANE = 0;
	EXTERNALCLIENT = 1;
	NODE = 2;
	ADMIN = 3;
	BAREMETAL = 4;
	LOADBALANCER = 5;
}

enum AuthenticationType {
	SELFSIGNED = 0;
	CASIGNED = 1;
}

enum ProviderType {
	AnyProvider            = 0;
	VirtualMachine         = 1;
	VirtualMachineScaleSet = 2;
	LoadBalancer           = 3;
	VirtualNetwork         = 4;
	VirtualHardDisk        = 5;
	GalleryImage           = 6;
	VirtualMachineImage    = 7;
	NetworkInterface       = 8;
	Certificate            = 9;
	Key                    = 10;
	Secret                 = 11;
	KeyVault               = 12;
	Identity               = 13;
	Role                   = 14;
	RoleAssignment         = 15;
	Kubernetes             = 16;
	Cluster                = 17;
	ControlPlane           = 18;
	Group                  = 19;
	Node                   = 20;
	Location               = 21;
	StorageContainer       = 22;
	StorageFile            = 23;
	StorageDirectory       = 24;
	Subscription           = 25;
	VipPool                = 26;
	MacPool                = 27;
	EtcdCluster            = 28;
	EtcdServer             = 29;
	BareMetalMachine       = 30;
	CredentialMonitor      = 31;
	Logging                = 32;
	Recovery               = 33;
	Debug                  = 34;
	BareMetalHost          = 35;
	Authentication         = 36;
}

extend google.protobuf.FieldOptions {
	bool sensitive = 50001;
}

enum ImageSource {
        LOCAL_SOURCE = 0;
        SFS_SOURCE   = 1;
        HTTP_SOURCE  = 2;
        CLONE_SOURCE = 3;
}

enum HyperVGeneration {
	HyperVGenerationV1 = 0;
	HyperVGenerationV2 = 1;
} 

enum DiskFileFormat {
	DiskFileFormatVHD =  0;
	DiskFileFormatVHDX = 1;
} 

enum CloudInitDataSource {
	NoCloud = 0;
	Azure = 1;
}<|MERGE_RESOLUTION|>--- conflicted
+++ resolved
@@ -66,10 +66,7 @@
 message DownloadStatus {
 	int64 progressPercentage = 1;
 	int64 downloadSizeInBytes = 2;
-<<<<<<< HEAD
 	int64 fileSizeInBytes = 3;
-=======
->>>>>>> 96baf235
 }
 
 message Health {
