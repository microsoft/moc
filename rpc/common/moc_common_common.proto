// Copyright (c) Microsoft Corporation.
// Licensed under the Apache v2.0 license.

syntax = "proto3";
option go_package = "github.com/microsoft/moc/rpc/common";

package moc;
import "google/protobuf/descriptor.proto";

enum Operation {
	GET = 0;
	POST = 1;
	DELETE = 2;
	UPDATE = 3;
	IMPORT = 4;
	EXPORT = 5;
	VALIDATE = 6;
}

enum ProvisionState {
	UNKNOWN = 0;
	CREATING = 1;
	CREATED = 2;
	CREATE_FAILED = 3;
	DELETING = 4;
	DELETE_FAILED = 5;
	DELETED = 6;
	UPDATING = 7;
	UPDATE_FAILED = 8;
	UPDATED = 9;
	PROVISIONING = 10;
	PROVISIONED = 11;
	PROVISION_FAILED = 12;
	DEPROVISIONING = 13;
	DEPROVISIONED = 14;
	DEPROVISION_FAILED = 15;
	DELETE_PENDING = 16;
	IMPORTING = 17;
	IMPORTED = 18;
	IMPORT_FAILED = 19;
}

enum HighAvailabilityState {
	UNKNOWN_HA_STATE = 0;
	STABLE = 1;
	PENDING = 2;
}

enum HealthState {
	NOTKNOWN = 0;
	OK = 1;
	WARNING = 2;
	CRITICAL = 3;
	// The entity went missing from the platform
	MISSING = 4;
	DEGRADED = 5;
	// The entity went missing from the agent
	NOTFOUND = 6;
}

message Error {
	string Message = 1;
	int32 Code = 2;
	string Parameters = 3;
}

message ProvisionStatus {
	ProvisionState currentState = 1;
	ProvisionState previousState = 2;
}

message DownloadStatus {
	int64 progressPercentage = 1;
	int64 downloadSizeInBytes = 2;
	int64 fileSizeInBytes = 3;
}

message Health {
	HealthState currentState = 1;
	HealthState previousState = 2;
}

enum ValidationStateCode {
	NODE_UNREACHABLE = 0;
	ENTITY_MISSING = 1;
	CLIENT_CREATION_FAILURE = 2;
	FORMAT_INVALID = 3;
	INFO_MISSING = 4;
	INFO_MISMATCH = 5;
}

message ValidationState {
	ValidationStateCode code = 1;
	string message = 2;
	string recommendation = 3;
}

message ValidationStatus {
	repeated ValidationState validationState = 1;
}

message Version {
	string number = 1;
}

message Status {
	Health health = 1;
	ProvisionStatus provisioningStatus = 2;
	Error lastError = 3;
	Version version = 4;
	DownloadStatus downloadStatus = 5;
	ValidationStatus validationStatus = 6;
}

message Entity {
	bool IsPlaceholder = 1; // On a multi-node system, the entity (such as a VM) is created on a node where 
							// IsPlacehoder is false. On all the other nodes, IsPlaceholder is set to true.
							// When an entity moves among these nodes (such as when a VM migrates), the 
							// IsPlacehoder property is updated accordingly on all the nodes.
							// IsPlacehoder therefore defines where the entity (VM) is *not* located.
							// This property is the exact inverse of the node agent's SystemOwned property.
}

message Tag {
	string key = 1;
	string value = 2;
}

message Tags {
	repeated Tag tags = 1;
}

enum ClientType {
	CONTROLPLANE = 0;
	EXTERNALCLIENT = 1;
	NODE = 2;
	ADMIN = 3;
	BAREMETAL = 4;
	LOADBALANCER = 5;
	HOST = 6;
}

enum AuthenticationType {
	SELFSIGNED = 0;
	CASIGNED = 1;
}

enum ProviderType {
	AnyProvider            = 0;
	VirtualMachine         = 1;
	VirtualMachineScaleSet = 2;
	LoadBalancer           = 3;
	VirtualNetwork         = 4;
	VirtualHardDisk        = 5;
	GalleryImage           = 6;
	VirtualMachineImage    = 7;
	NetworkInterface       = 8;
	Certificate            = 9;
	Key                    = 10;
	Secret                 = 11;
	KeyVault               = 12;
	Identity               = 13;
	Role                   = 14;
	RoleAssignment         = 15;
	Kubernetes             = 16;
	Cluster                = 17;
	ControlPlane           = 18;
	Group                  = 19;
	Node                   = 20;
	Location               = 21;
	StorageContainer       = 22;
	StorageFile            = 23;
	StorageDirectory       = 24;
	Subscription           = 25;
	VipPool                = 26;
	MacPool                = 27;
	EtcdCluster            = 28;
	EtcdServer             = 29;
	BareMetalMachine       = 30;
	CredentialMonitor      = 31;
	Logging                = 32;
	Recovery               = 33;
	Debug                  = 34;
	BareMetalHost          = 35;
	Authentication         = 36;
	HealthMonitor          = 37;
	LogicalNetwork         = 38;
<<<<<<< HEAD
	NetworkSecurityGroup   = 39;
=======
	AvailabilitySet		   = 39;
>>>>>>> 727a2b6d
}

// Operations specific to a provider
// Format is [Provider]_[Operation]
enum ProviderAccessOperation {
	Unspecified 					= 0;

	Authentication_Login 			= 100;

	Certificate_Create		 		= 200; 
	Certificate_Update				= 201;
	Certificate_Get 				= 202; 
	Certificate_Delete 				= 203; 
	Certificate_Sign 				= 204; 
	Certificate_Renew 				= 205; 

	Identity_Create					= 300; 
	Identity_Update					= 301; 
	Identity_Revoke 				= 302; 
	Identity_Rotate 				= 303;  

	IdentityCertificate_Create		= 400; 
	IdentityCertificate_Update		= 401; 
	IdentityCertificate_Renew 		= 402;

	Key_Create						= 500; 
	Key_Update						= 501; 
	Key_Encrypt 					= 502; 
	Key_Decrypt 					= 503; 
	Key_WrapKey 					= 504; 
	Key_UnwrapKey					= 505; 
	Key_Sign 						= 506; 
	Key_Verify 						= 507; 

	VirtualMachine_Create 				= 600; 
	VirtualMachine_Update 				= 601; 
	VirtualMachine_Delete				= 602; 
	VirtualMachine_Validate				= 603; 
	VirtualMachine_Start 				= 604;
	VirtualMachine_Stop 				= 605;
	VirtualMachine_Reset 				= 606;
	VirtualMachine_Repair_Guest_Agent		= 607;
	VirtualMachine_Pause 				= 608;
	VirtualMachine_Save 				= 609;

	Cluster_Create					= 700; 
	Cluster_Update 					= 701; 
	Cluster_LoadCluster 			= 702; 
	Cluster_UnloadCluster 			= 703; 
	Cluster_GetCluster 				= 704; 
	Cluster_GetNodes 				= 705; 

	Debug_DebugServer				= 800; 
	Debug_StackTrace				= 801;

	BaremetalHost_Create            = 900;
	BaremetalHost_Update            = 901;

	BaremetalMachine_Create         = 1000;
	BaremetalMachine_Update         = 1001;

	ControlPlane_Create             = 1100;
	ControlPlane_Update             = 1101;

	EtcdCluster_Create              = 1200;
	EtcdCluster_Update              = 1201;

	EtcdServer_Create               = 1300;
	EtcdServer_Update               = 1301;

	GalleryImage_Create             = 1400;
	GalleryImage_Update             = 1401;

	Group_Create            		= 1500;
	Group_Update            		= 1501;

	KeyVault_Create         		= 1600;
	KeyVault_Update         		= 1601;

	Kubernetes_Create               = 1700;
	Kubernetes_Update               = 1701;

	LoadBalancer_Create             = 1800;
	LoadBalancer_Update             = 1801;

	Location_Create         		= 1900;
	Location_Update         		= 1901;

	Macpool_Create          		= 2000;
	Macpool_Update          		= 2001;

	NetworkInterface_Create         = 2100;
	NetworkInterface_Update         = 2101;

	Node_Create             		= 2200;
	Node_Update             		= 2201;

	Recovery_Create         		= 2300;
	Recovery_Update         		= 2301;

	Role_Create             		= 2400;
	Role_Update             		= 2401;

	RoleAssignment_Create           = 2500;
	RoleAssignment_Update           = 2501;

	Secret_Create           		= 2600;
	Secret_Update           		= 2601;

	StorageContainer_Create         = 2700;
	StorageContainer_Update         = 2701;

	Subscription_Create             = 2800;
	Subscription_Update             = 2801;

	Validation_Validate             = 2900;

	VipPool_Create          		= 3000;
	VipPool_Update          		= 3001;

	VirtualHardDisk_Create          = 3100;
	VirtualHardDisk_Update          = 3101;

	VirtualMachineImage_Create      = 3200;
	VirtualMachineImage_Update      = 3201;

	VirtualMachineScaleSet_Create   = 3300;
	VirtualMachineScaleSet_Update   = 3301;

	VirtualNetwork_Create           = 3400;
	VirtualNetwork_Update           = 3401;

<<<<<<< HEAD
	NetworkSecurityGroup_Create 	= 3500;
	NetworkSecurityGroup_Update 	= 3501;
=======
	AvailabilitySet_Create		    = 3500;
	AvailabilitySet_Delete		    = 3501;
>>>>>>> 727a2b6d
}

extend google.protobuf.FieldOptions {
	bool sensitive = 50001;
}

enum ImageSource {
        LOCAL_SOURCE = 0;
        SFS_SOURCE   = 1;
        HTTP_SOURCE  = 2;
        CLONE_SOURCE = 3;
}

enum HyperVGeneration {
	HyperVGenerationV2 = 0;
	HyperVGenerationV1 = 1;
} 

enum DiskFileFormat {
	DiskFileFormatVHDX =  0;
	DiskFileFormatVHD = 1;
} 

enum CloudInitDataSource {
	NoCloud = 0;
	Azure = 1;
}<|MERGE_RESOLUTION|>--- conflicted
+++ resolved
@@ -185,11 +185,8 @@
 	Authentication         = 36;
 	HealthMonitor          = 37;
 	LogicalNetwork         = 38;
-<<<<<<< HEAD
-	NetworkSecurityGroup   = 39;
-=======
 	AvailabilitySet		   = 39;
->>>>>>> 727a2b6d
+	NetworkSecurityGroup   = 40;
 }
 
 // Operations specific to a provider
@@ -322,13 +319,11 @@
 	VirtualNetwork_Create           = 3400;
 	VirtualNetwork_Update           = 3401;
 
-<<<<<<< HEAD
-	NetworkSecurityGroup_Create 	= 3500;
-	NetworkSecurityGroup_Update 	= 3501;
-=======
 	AvailabilitySet_Create		    = 3500;
 	AvailabilitySet_Delete		    = 3501;
->>>>>>> 727a2b6d
+
+	NetworkSecurityGroup_Create 	= 3600;
+	NetworkSecurityGroup_Update 	= 3601;
 }
 
 extend google.protobuf.FieldOptions {
