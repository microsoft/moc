// Copyright (c) Microsoft Corporation.
// Licensed under the Apache v2.0 license.

syntax = "proto3";
option go_package = "github.com/microsoft/moc/rpc/common";

package moc;
import "google/protobuf/descriptor.proto";

enum Operation {
	GET = 0;
	POST = 1;
	DELETE = 2;
	UPDATE = 3;
	IMPORT = 4;
	EXPORT = 5;
	VALIDATE = 6;
	HYDRATE = 7;
	DISCOVER = 8;
}

enum ProvisionState {
	UNKNOWN = 0;
	CREATING = 1;
	CREATED = 2;
	CREATE_FAILED = 3;
	DELETING = 4;
	DELETE_FAILED = 5;
	DELETED = 6;
	UPDATING = 7;
	UPDATE_FAILED = 8;
	UPDATED = 9;
	PROVISIONING = 10;
	PROVISIONED = 11;
	PROVISION_FAILED = 12;
	DEPROVISIONING = 13;
	DEPROVISIONED = 14;
	DEPROVISION_FAILED = 15;
	DELETE_PENDING = 16;
	IMPORTING = 17;
	IMPORTED = 18;
	IMPORT_FAILED = 19;
}

enum HighAvailabilityState {
	UNKNOWN_HA_STATE = 0;
	STABLE = 1;
	PENDING = 2;
}

enum HealthState {
	NOTKNOWN = 0;
	OK = 1;
	WARNING = 2;
	CRITICAL = 3;
	// The entity went missing from the platform
	MISSING = 4;
	DEGRADED = 5;
	// The entity went missing from the agent
	NOTFOUND = 6;
	NOTREADY = 7;
}

message Error {
	string Message = 1;
	uint32 Code = 2;
	string Parameters = 3;
}

message ProvisionStatus {
	ProvisionState currentState = 1;
	ProvisionState previousState = 2;
}

message DownloadStatus {
	int64 progressPercentage = 1;
	int64 downloadSizeInBytes = 2;
	int64 fileSizeInBytes = 3;
}

message Health {
	HealthState currentState = 1;
	HealthState previousState = 2;
}

enum ValidationStateCode {
	NODE_UNREACHABLE = 0;
	ENTITY_MISSING = 1;
	CLIENT_CREATION_FAILURE = 2;
	FORMAT_INVALID = 3;
	INFO_MISSING = 4;
	INFO_MISMATCH = 5;
}

message ValidationState {
	ValidationStateCode code = 1;
	string message = 2;
	string recommendation = 3;
}

message ValidationStatus {
	repeated ValidationState validationState = 1;
}

message Version {
	string number = 1;
}

enum PlacementStatusType {
	UNKNOWN_PLACEMENT = 0;
	ALIGNED = 1;
	NOT_ALIGNED = 2;
}

message PlacementStatus  {
	PlacementStatusType Status = 1;
	string Message = 2;
}

message Status {
	Health health = 1;
	ProvisionStatus provisioningStatus = 2;
	Error lastError = 3;
	Version version = 4;
	DownloadStatus downloadStatus = 5;
	ValidationStatus validationStatus = 6;
	PlacementStatus	placementStatus = 7;
}

message Entity {
	bool IsPlaceholder = 1; // On a multi-node system, the entity (such as a VM) is created on a node where 
							// IsPlacehoder is false. On all the other nodes, IsPlaceholder is set to true.
							// When an entity moves among these nodes (such as when a VM migrates), the 
							// IsPlacehoder property is updated accordingly on all the nodes.
							// IsPlacehoder therefore defines where the entity (VM) is *not* located.
							// This property is the exact inverse of the node agent's SystemOwned property.
}

message Tag {
	string key = 1;
	string value = 2;
}

message Tags {
	repeated Tag tags = 1;
}

message ZoneReference {
	string name = 1;
}

// Used by VM proto and Placement Group proto, so it is placed in common
message ZoneConfiguration {
	repeated ZoneReference zones = 1;
	bool strictPlacement = 2;
}

enum ClientType {
	CONTROLPLANE = 0;
	EXTERNALCLIENT = 1;
	NODE = 2;
	ADMIN = 3;
	BAREMETAL = 4;
	LOADBALANCER = 5;
	HOST = 6;
}

enum AuthenticationType {
	SELFSIGNED = 0;
	CASIGNED = 1;
}

enum ProviderType {
	AnyProvider            = 0;
	VirtualMachine         = 1;
	VirtualMachineScaleSet = 2;
	LoadBalancer           = 3;
	VirtualNetwork         = 4;
	VirtualHardDisk        = 5;
	GalleryImage           = 6;
	VirtualMachineImage    = 7;
	NetworkInterface       = 8;
	Certificate            = 9;
	Key                    = 10;
	Secret                 = 11;
	KeyVault               = 12;
	Identity               = 13;
	Role                   = 14;
	RoleAssignment         = 15;
	Kubernetes             = 16;
	Cluster                = 17;
	ControlPlane           = 18;
	Group                  = 19;
	Node                   = 20;
	Location               = 21;
	StorageContainer       = 22;
	StorageFile            = 23;
	StorageDirectory       = 24;
	Subscription           = 25;
	VipPool                = 26;
	MacPool                = 27;
	EtcdCluster            = 28;
	EtcdServer             = 29;
	BareMetalMachine       = 30;
	CredentialMonitor      = 31;
	Logging                = 32;
	Recovery               = 33;
	Debug                  = 34;
	BareMetalHost          = 35;
	Authentication         = 36;
	HealthMonitor          = 37;
	LogicalNetwork         = 38;
	AvailabilitySet		   = 39;
	NetworkSecurityGroup   = 40;
	Zone	               = 41;
	PlacementGroup         = 42;
}

// Operations specific to a provider
// Format is [Provider]_[Operation]
enum ProviderAccessOperation {
	Unspecified 					= 0;

	Authentication_Login 			= 100;

	Certificate_Create		 		= 200; 
	Certificate_Update				= 201;
	Certificate_Get 				= 202; 
	Certificate_Delete 				= 203; 
	Certificate_Sign 				= 204; 
	Certificate_Renew 				= 205; 

	Identity_Create					= 300; 
	Identity_Update					= 301; 
	Identity_Revoke 				= 302; 
	Identity_Rotate 				= 303;  

	IdentityCertificate_Create		= 400; 
	IdentityCertificate_Update		= 401; 
	IdentityCertificate_Renew 		= 402;

	Key_Create						= 500; 
	Key_Update						= 501; 
	Key_Encrypt 					= 502; 
	Key_Decrypt 					= 503; 
	Key_WrapKey 					= 504; 
	Key_UnwrapKey					= 505; 
	Key_Sign 						= 506; 
	Key_Verify 						= 507; 

	VirtualMachine_Create 				= 600; 
	VirtualMachine_Update 				= 601; 
	VirtualMachine_Delete				= 602; 
	VirtualMachine_Validate				= 603; 
	VirtualMachine_Start 				= 604;
	VirtualMachine_Stop 				= 605;
	VirtualMachine_Reset 				= 606;
	VirtualMachine_Repair_Guest_Agent		= 607;
	VirtualMachine_Pause 				= 608;
	VirtualMachine_Save 				= 609;
	VirtualMachine_Remove_Iso_Disk			= 610;

	Cluster_Create					= 700; 
	Cluster_Update 					= 701; 
	Cluster_LoadCluster 			= 702; 
	Cluster_UnloadCluster 			= 703; 
	Cluster_GetCluster 				= 704; 
	Cluster_GetNodes 				= 705; 

	Debug_DebugServer				= 800; 
	Debug_StackTrace				= 801;

	BaremetalHost_Create            = 900;
	BaremetalHost_Update            = 901;

	BaremetalMachine_Create         = 1000;
	BaremetalMachine_Update         = 1001;

	ControlPlane_Create             = 1100;
	ControlPlane_Update             = 1101;

	EtcdCluster_Create              = 1200;
	EtcdCluster_Update              = 1201;

	EtcdServer_Create               = 1300;
	EtcdServer_Update               = 1301;

	GalleryImage_Create             = 1400;
	GalleryImage_Update             = 1401;

	Group_Create            		= 1500;
	Group_Update            		= 1501;

	KeyVault_Create         		= 1600;
	KeyVault_Update         		= 1601;

	Kubernetes_Create               = 1700;
	Kubernetes_Update               = 1701;

	LoadBalancer_Create             = 1800;
	LoadBalancer_Update             = 1801;

	Location_Create         		= 1900;
	Location_Update         		= 1901;

	Macpool_Create          		= 2000;
	Macpool_Update          		= 2001;

	NetworkInterface_Create         = 2100;
	NetworkInterface_Update         = 2101;

	Node_Create             		= 2200;
	Node_Update             		= 2201;

	Recovery_Create         		= 2300;
	Recovery_Update         		= 2301;

	Role_Create             		= 2400;
	Role_Update             		= 2401;

	RoleAssignment_Create           = 2500;
	RoleAssignment_Update           = 2501;

	Secret_Create           		= 2600;
	Secret_Update           		= 2601;

	StorageContainer_Create         = 2700;
	StorageContainer_Update         = 2701;

	Subscription_Create             = 2800;
	Subscription_Update             = 2801;

	Validation_Validate             = 2900;

	VipPool_Create          		= 3000;
	VipPool_Update          		= 3001;

	VirtualHardDisk_Create          = 3100;
	VirtualHardDisk_Update          = 3101;

	VirtualMachineImage_Create      = 3200;
	VirtualMachineImage_Update      = 3201;

	VirtualMachineScaleSet_Create   = 3300;
	VirtualMachineScaleSet_Update   = 3301;

	VirtualNetwork_Create           = 3400;
	VirtualNetwork_Update           = 3401;

	AvailabilitySet_Create		    = 3500;
	AvailabilitySet_Delete		    = 3501;

	NetworkSecurityGroup_Create 	= 3600;
	NetworkSecurityGroup_Update 	= 3601;

	Zone_Create         		    = 3700;
	Zone_Delete		                = 3701;
	Zone_Update	            	    = 3702;

	PlacementGroup_Create		    = 3800;
	PlacementGroup_Delete		    = 3801;
}

extend google.protobuf.FieldOptions {
	bool sensitive = 50001;
}

enum ImageSource {
	LOCAL_SOURCE = 0;
	SFS_SOURCE   = 1;
	HTTP_SOURCE  = 2;
	CLONE_SOURCE = 3;
}

enum HyperVGeneration {
	HyperVGenerationV2 = 0;
	HyperVGenerationV1 = 1;
} 

enum DiskFileFormat {
	DiskFileFormatVHDX =  0;
	DiskFileFormatVHD = 1;
<<<<<<< HEAD
	DiskFileFormatVHDSet = 2;
	DiskFileFormatInvalid = 3;
=======
	DiskFileFormatUNKNOWN = 2;
>>>>>>> 2876550a
} 

enum CloudInitDataSource {
	NoCloud = 0;
	Azure = 1;
}<|MERGE_RESOLUTION|>--- conflicted
+++ resolved
@@ -380,12 +380,8 @@
 enum DiskFileFormat {
 	DiskFileFormatVHDX =  0;
 	DiskFileFormatVHD = 1;
-<<<<<<< HEAD
 	DiskFileFormatVHDSet = 2;
 	DiskFileFormatInvalid = 3;
-=======
-	DiskFileFormatUNKNOWN = 2;
->>>>>>> 2876550a
 } 
 
 enum CloudInitDataSource {
