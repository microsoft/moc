// Copyright (c) Microsoft Corporation.
// Licensed under the Apache v2.0 license.

syntax = "proto3";
option go_package = "github.com/microsoft/moc/rpc/common";

package moc;
import "google/protobuf/descriptor.proto";

enum Operation {
	GET = 0;
	POST = 1;
	DELETE = 2;
	UPDATE = 3;
	IMPORT = 4;
	EXPORT = 5;
	VALIDATE = 6;
}

enum ProvisionState {
	UNKNOWN = 0;
	CREATING = 1;
	CREATED = 2;
	CREATE_FAILED = 3;
	DELETING = 4;
	DELETE_FAILED = 5;
	DELETED = 6;
	UPDATING = 7;
	UPDATE_FAILED = 8;
	UPDATED = 9;
	PROVISIONING = 10;
	PROVISIONED = 11;
	PROVISION_FAILED = 12;
	DEPROVISIONING = 13;
	DEPROVISIONED = 14;
	DEPROVISION_FAILED = 15;
	DELETE_PENDING = 16;
	IMPORTING = 17;
	IMPORTED = 18;
	IMPORT_FAILED = 19;
}

enum HighAvailabilityState {
	UNKNOWN_HA_STATE = 0;
	STABLE = 1;
	PENDING = 2;
}

enum HealthState {
	NOTKNOWN = 0;
	OK = 1;
	WARNING = 2;
	CRITICAL = 3;
	// The entity went missing from the platform
	MISSING = 4;
	DEGRADED = 5;
	// The entity went missing from the agent
	NOTFOUND = 6;
}

message Error {
	string Message = 1;
	int32 Code = 2;
	string Parameters = 3;
}

message ProvisionStatus {
	ProvisionState currentState = 1;
	ProvisionState previousState = 2;
}

message DownloadStatus {
	int64 progressPercentage = 1;
	int64 downloadSizeInBytes = 2;
	int64 fileSizeInBytes = 3;
}

message Health {
	HealthState currentState = 1;
	HealthState previousState = 2;
}

enum ValidationStateCode {
	NODE_UNREACHABLE = 0;
	ENTITY_MISSING = 1;
	CLIENT_CREATION_FAILURE = 2;
	FORMAT_INVALID = 3;
	INFO_MISSING = 4;
	INFO_MISMATCH = 5;
}

message ValidationState {
	ValidationStateCode code = 1;
	string message = 2;
	string recommendation = 3;
}

message ValidationStatus {
	repeated ValidationState validationState = 1;
}

message Version {
	string number = 1;
}

enum PlacementStatusType {
	UNKNOWN_PLACEMENT = 0;
	ALIGNED = 1;
	NOT_ALIGNED = 2;
}

message PlacementStatus  {
	PlacementStatusType Status = 1;
	string Message = 2;
}

message Status {
	Health health = 1;
	ProvisionStatus provisioningStatus = 2;
	Error lastError = 3;
	Version version = 4;
	DownloadStatus downloadStatus = 5;
	ValidationStatus validationStatus = 6;
	PlacementStatus	placementStatus = 7;
}

message Entity {
	bool IsPlaceholder = 1; // On a multi-node system, the entity (such as a VM) is created on a node where 
							// IsPlacehoder is false. On all the other nodes, IsPlaceholder is set to true.
							// When an entity moves among these nodes (such as when a VM migrates), the 
							// IsPlacehoder property is updated accordingly on all the nodes.
							// IsPlacehoder therefore defines where the entity (VM) is *not* located.
							// This property is the exact inverse of the node agent's SystemOwned property.
}

message Tag {
	string key = 1;
	string value = 2;
}

message Tags {
	repeated Tag tags = 1;
}

enum ClientType {
	CONTROLPLANE = 0;
	EXTERNALCLIENT = 1;
	NODE = 2;
	ADMIN = 3;
	BAREMETAL = 4;
	LOADBALANCER = 5;
	HOST = 6;
}

enum AuthenticationType {
	SELFSIGNED = 0;
	CASIGNED = 1;
}

enum ProviderType {
	AnyProvider            = 0;
	VirtualMachine         = 1;
	VirtualMachineScaleSet = 2;
	LoadBalancer           = 3;
	VirtualNetwork         = 4;
	VirtualHardDisk        = 5;
	GalleryImage           = 6;
	VirtualMachineImage    = 7;
	NetworkInterface       = 8;
	Certificate            = 9;
	Key                    = 10;
	Secret                 = 11;
	KeyVault               = 12;
	Identity               = 13;
	Role                   = 14;
	RoleAssignment         = 15;
	Kubernetes             = 16;
	Cluster                = 17;
	ControlPlane           = 18;
	Group                  = 19;
	Node                   = 20;
	Location               = 21;
	StorageContainer       = 22;
	StorageFile            = 23;
	StorageDirectory       = 24;
	Subscription           = 25;
	VipPool                = 26;
	MacPool                = 27;
	EtcdCluster            = 28;
	EtcdServer             = 29;
	BareMetalMachine       = 30;
	CredentialMonitor      = 31;
	Logging                = 32;
	Recovery               = 33;
	Debug                  = 34;
	BareMetalHost          = 35;
	Authentication         = 36;
	HealthMonitor          = 37;
	LogicalNetwork         = 38;
	AvailabilitySet		   = 39;
	NetworkSecurityGroup   = 40;
<<<<<<< HEAD
	AvailabilityZone	   = 41;
=======
	Zone	               = 41;
>>>>>>> bd0d85da
}

// Operations specific to a provider
// Format is [Provider]_[Operation]
enum ProviderAccessOperation {
	Unspecified 					= 0;

	Authentication_Login 			= 100;

	Certificate_Create		 		= 200; 
	Certificate_Update				= 201;
	Certificate_Get 				= 202; 
	Certificate_Delete 				= 203; 
	Certificate_Sign 				= 204; 
	Certificate_Renew 				= 205; 

	Identity_Create					= 300; 
	Identity_Update					= 301; 
	Identity_Revoke 				= 302; 
	Identity_Rotate 				= 303;  

	IdentityCertificate_Create		= 400; 
	IdentityCertificate_Update		= 401; 
	IdentityCertificate_Renew 		= 402;

	Key_Create						= 500; 
	Key_Update						= 501; 
	Key_Encrypt 					= 502; 
	Key_Decrypt 					= 503; 
	Key_WrapKey 					= 504; 
	Key_UnwrapKey					= 505; 
	Key_Sign 						= 506; 
	Key_Verify 						= 507; 

	VirtualMachine_Create 				= 600; 
	VirtualMachine_Update 				= 601; 
	VirtualMachine_Delete				= 602; 
	VirtualMachine_Validate				= 603; 
	VirtualMachine_Start 				= 604;
	VirtualMachine_Stop 				= 605;
	VirtualMachine_Reset 				= 606;
	VirtualMachine_Repair_Guest_Agent		= 607;
	VirtualMachine_Pause 				= 608;
	VirtualMachine_Save 				= 609;

	Cluster_Create					= 700; 
	Cluster_Update 					= 701; 
	Cluster_LoadCluster 			= 702; 
	Cluster_UnloadCluster 			= 703; 
	Cluster_GetCluster 				= 704; 
	Cluster_GetNodes 				= 705; 

	Debug_DebugServer				= 800; 
	Debug_StackTrace				= 801;

	BaremetalHost_Create            = 900;
	BaremetalHost_Update            = 901;

	BaremetalMachine_Create         = 1000;
	BaremetalMachine_Update         = 1001;

	ControlPlane_Create             = 1100;
	ControlPlane_Update             = 1101;

	EtcdCluster_Create              = 1200;
	EtcdCluster_Update              = 1201;

	EtcdServer_Create               = 1300;
	EtcdServer_Update               = 1301;

	GalleryImage_Create             = 1400;
	GalleryImage_Update             = 1401;

	Group_Create            		= 1500;
	Group_Update            		= 1501;

	KeyVault_Create         		= 1600;
	KeyVault_Update         		= 1601;

	Kubernetes_Create               = 1700;
	Kubernetes_Update               = 1701;

	LoadBalancer_Create             = 1800;
	LoadBalancer_Update             = 1801;

	Location_Create         		= 1900;
	Location_Update         		= 1901;

	Macpool_Create          		= 2000;
	Macpool_Update          		= 2001;

	NetworkInterface_Create         = 2100;
	NetworkInterface_Update         = 2101;

	Node_Create             		= 2200;
	Node_Update             		= 2201;

	Recovery_Create         		= 2300;
	Recovery_Update         		= 2301;

	Role_Create             		= 2400;
	Role_Update             		= 2401;

	RoleAssignment_Create           = 2500;
	RoleAssignment_Update           = 2501;

	Secret_Create           		= 2600;
	Secret_Update           		= 2601;

	StorageContainer_Create         = 2700;
	StorageContainer_Update         = 2701;

	Subscription_Create             = 2800;
	Subscription_Update             = 2801;

	Validation_Validate             = 2900;

	VipPool_Create          		= 3000;
	VipPool_Update          		= 3001;

	VirtualHardDisk_Create          = 3100;
	VirtualHardDisk_Update          = 3101;

	VirtualMachineImage_Create      = 3200;
	VirtualMachineImage_Update      = 3201;

	VirtualMachineScaleSet_Create   = 3300;
	VirtualMachineScaleSet_Update   = 3301;

	VirtualNetwork_Create           = 3400;
	VirtualNetwork_Update           = 3401;

	AvailabilitySet_Create		    = 3500;
	AvailabilitySet_Delete		    = 3501;

	NetworkSecurityGroup_Create 	= 3600;
	NetworkSecurityGroup_Update 	= 3601;

<<<<<<< HEAD
	AvailabilityZone_Create		    = 3700;
	AvailabilityZone_Delete		    = 3701;
	AvailabilityZone_Update		    = 3702;
=======
	Zone_Create         		    = 3700;
	Zone_Delete		                = 3701;
	Zone_Update	            	    = 3702;
>>>>>>> bd0d85da
}

extend google.protobuf.FieldOptions {
	bool sensitive = 50001;
}

enum ImageSource {
	LOCAL_SOURCE = 0;
	SFS_SOURCE   = 1;
	HTTP_SOURCE  = 2;
	CLONE_SOURCE = 3;
}

enum HyperVGeneration {
	HyperVGenerationV2 = 0;
	HyperVGenerationV1 = 1;
} 

enum DiskFileFormat {
	DiskFileFormatVHDX =  0;
	DiskFileFormatVHD = 1;
	DiskFileFormatUNKNOWN = 2;
} 

enum CloudInitDataSource {
	NoCloud = 0;
	Azure = 1;
}<|MERGE_RESOLUTION|>--- conflicted
+++ resolved
@@ -199,11 +199,7 @@
 	LogicalNetwork         = 38;
 	AvailabilitySet		   = 39;
 	NetworkSecurityGroup   = 40;
-<<<<<<< HEAD
-	AvailabilityZone	   = 41;
-=======
 	Zone	               = 41;
->>>>>>> bd0d85da
 }
 
 // Operations specific to a provider
@@ -342,15 +338,9 @@
 	NetworkSecurityGroup_Create 	= 3600;
 	NetworkSecurityGroup_Update 	= 3601;
 
-<<<<<<< HEAD
-	AvailabilityZone_Create		    = 3700;
-	AvailabilityZone_Delete		    = 3701;
-	AvailabilityZone_Update		    = 3702;
-=======
 	Zone_Create         		    = 3700;
 	Zone_Delete		                = 3701;
 	Zone_Update	            	    = 3702;
->>>>>>> bd0d85da
 }
 
 extend google.protobuf.FieldOptions {
