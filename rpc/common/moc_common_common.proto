// Copyright (c) Microsoft Corporation.
// Licensed under the Apache v2.0 license.

syntax = "proto3";
option go_package = "github.com/microsoft/moc/rpc/common";

package moc;
import "google/protobuf/descriptor.proto";

enum Operation {
	GET = 0;
	POST = 1;
	DELETE = 2;
	UPDATE = 3;
}

enum ProvisionState {
	UNKNOWN = 0;
	CREATING = 1;
	CREATED = 2;
	CREATE_FAILED = 3;
	DELETING = 4;
	DELETE_FAILED = 5;
	DELETED = 6;
	UPDATING = 7;
	UPDATE_FAILED = 8;
	UPDATED = 9;
	PROVISIONING = 10;
	PROVISIONED = 11;
	PROVISION_FAILED = 12;
	DEPROVISIONING = 13;
	DEPROVISIONED = 14;
	DEPROVISION_FAILED = 15;
	DELETE_PENDING = 16;
}

enum HighAvailabilityState {
	UNKNOWN_HA_STATE = 0;
	STABLE = 1;
	PENDING = 2;
}

enum HealthState {
	NOTKNOWN = 0;
	OK = 1;
	WARNING = 2;
	CRITICAL = 3;
	// The entity went missing from the platform
	MISSING = 4;
	DEGRADED = 5;
	// The entity went missing from the agent
	NOTFOUND = 6;
}

message Error {
	string Message = 1;
	int32 Code = 2;
	string Parameters = 3;
}

message ProvisionStatus {
	ProvisionState currentState = 1;
	ProvisionState previousState = 2;
}

message DownloadStatus {
	int64 progress = 1;
	string bytesTransferred = 2;
	string state = 3;
	Error errorDetails = 4; 
}

message Health {
	HealthState currentState = 1;
	HealthState previousState = 2;
}

message Version {
	string number = 1;
}

message Status {
	Health health = 1;
	ProvisionStatus provisioningStatus = 2;
	Error lastError = 3;
	Version version = 4;
	DownloadStatus downloadStatus = 5;
}

message Entity {
	bool IsPlaceholder = 1; // On a multi-node system, the entity (such as a VM) is created on a node where 
							// IsPlacehoder is false. On all the other nodes, IsPlaceholder is set to true.
							// When an entity moves among these nodes (such as when a VM migrates), the 
							// IsPlacehoder property is updated accordingly on all the nodes.
							// IsPlacehoder therefore defines where the entity (VM) is *not* located.
							// This property is the exact inverse of the node agent's SystemOwned property.
}

message Tag {
	string key = 1;
	string value = 2;
}

message Tags {
	repeated Tag tags = 1;
}

enum ClientType {
	CONTROLPLANE = 0;
	EXTERNALCLIENT = 1;
	NODE = 2;
	ADMIN = 3;
	BAREMETAL = 4;
	LOADBALANCER = 5;
}

enum AuthenticationType {
	SELFSIGNED = 0;
	CASIGNED = 1;
}

enum ProviderType {
	AnyProvider            = 0;
	VirtualMachine         = 1;
	VirtualMachineScaleSet = 2;
	LoadBalancer           = 3;
	VirtualNetwork         = 4;
	VirtualHardDisk        = 5;
	GalleryImage           = 6;
	VirtualMachineImage    = 7;
	NetworkInterface       = 8;
	Certificate            = 9;
	Key                    = 10;
	Secret                 = 11;
	KeyVault               = 12;
	Identity               = 13;
	Role                   = 14;
	RoleAssignment         = 15;
	Kubernetes             = 16;
	Cluster                = 17;
	ControlPlane           = 18;
	Group                  = 19;
	Node                   = 20;
	Location               = 21;
	StorageContainer       = 22;
	StorageFile            = 23;
	StorageDirectory       = 24;
	Subscription           = 25;
	VipPool                = 26;
	MacPool                = 27;
	EtcdCluster            = 28;
	EtcdServer             = 29;
	BareMetalMachine       = 30;
	CredentialMonitor      = 31;
	Logging                = 32;
	Recovery               = 33;
	Debug                  = 34;
	BareMetalHost          = 35;
	Authentication         = 36;
}

extend google.protobuf.FieldOptions {
	bool sensitive = 50001;
}

enum ImageSource {
        LOCAL_SOURCE = 0;
        SFS_SOURCE   = 1;
        HTTP_SOURCE  = 2;
        CLONE_SOURCE = 3;
}

<<<<<<< HEAD
enum HyperVGeneration {
	HyperVGenerationV1 = 0;
	HyperVGenerationV2 = 1;
} 
=======
enum CloudInitDataSource {
	NoCloud = 0;
	Azure = 1;
}
>>>>>>> 03bfeca9
<|MERGE_RESOLUTION|>--- conflicted
+++ resolved
@@ -170,14 +170,12 @@
         CLONE_SOURCE = 3;
 }
 
-<<<<<<< HEAD
 enum HyperVGeneration {
 	HyperVGenerationV1 = 0;
 	HyperVGenerationV2 = 1;
 } 
-=======
+
 enum CloudInitDataSource {
 	NoCloud = 0;
 	Azure = 1;
-}
->>>>>>> 03bfeca9
+}