--- conflicted
+++ resolved
@@ -68,16 +68,11 @@
 	ResourceReference resourceRef = 1;
 }
 
-<<<<<<< HEAD
 message PublicIPAddressReference {
 	ResourceReference resourceRef = 1;
 }
 
 message ProbeReference {
-	ResourceReference resourceRef = 1;
-}
-
-message SubnetReference {
 	ResourceReference resourceRef = 1;
 }
 
@@ -87,7 +82,8 @@
 
 message BackendAddressPoolReference {
 	ResourceReference resourceRef = 1;
-=======
+}
+
 message NetworkReference {
 	ResourceReference resourceRef = 1;
 	NetworkType networkType = 2;
@@ -96,5 +92,4 @@
 message SubnetReference {
 	NetworkReference network = 1;
 	ResourceReference resourceRef = 2;
->>>>>>> e42e266d
 }